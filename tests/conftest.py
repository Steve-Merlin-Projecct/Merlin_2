--- conflicted
+++ resolved
@@ -17,23 +17,6 @@
 if project_root not in sys.path:
     sys.path.insert(0, project_root)
 
-<<<<<<< HEAD
-# Import resilience components (optional for calendly integration tests)
-try:
-    from modules.resilience.timeout_manager import TimeoutManager, timeout_config
-    from modules.resilience.circuit_breaker_manager import (
-        CircuitBreakerManager,
-        CircuitBreaker,
-        CircuitBreakerConfig,
-    )
-    from modules.resilience.error_classifier import ErrorClassifier
-    from modules.resilience.resilience_error import (
-        ResilienceError,
-        ErrorCategory,
-        ErrorSeverity,
-    )
-
-=======
 # Import resilience components (conditionally)
 try:
     from modules.resilience.timeout_manager import TimeoutManager, timeout_config
@@ -42,7 +25,6 @@
     )
     from modules.resilience.error_classifier import ErrorClassifier
     from modules.resilience.resilience_error import ResilienceError, ErrorCategory, ErrorSeverity
->>>>>>> fb7ffba5
     RESILIENCE_AVAILABLE = True
 except ImportError:
     RESILIENCE_AVAILABLE = False
@@ -59,16 +41,11 @@
 
 # ===== Resilience Component Fixtures =====
 
-
 @pytest.fixture
 def timeout_manager():
     """Provide fresh timeout manager instance"""
     if not RESILIENCE_AVAILABLE:
-<<<<<<< HEAD
-        pytest.skip("Resilience system not available")
-=======
         pytest.skip("Resilience modules not available")
->>>>>>> fb7ffba5
     return TimeoutManager()
 
 
@@ -76,11 +53,7 @@
 def circuit_breaker_manager():
     """Provide fresh circuit breaker manager instance"""
     if not RESILIENCE_AVAILABLE:
-<<<<<<< HEAD
-        pytest.skip("Resilience system not available")
-=======
         pytest.skip("Resilience modules not available")
->>>>>>> fb7ffba5
     return CircuitBreakerManager()
 
 
@@ -88,16 +61,12 @@
 def circuit_breaker():
     """Provide standalone circuit breaker for testing"""
     if not RESILIENCE_AVAILABLE:
-<<<<<<< HEAD
-        pytest.skip("Resilience system not available")
-=======
         pytest.skip("Resilience modules not available")
->>>>>>> fb7ffba5
     config = CircuitBreakerConfig(
         failure_threshold=3,
         timeout_duration=5.0,
         success_threshold=2,
-        failure_rate_threshold=1.0,  # Disable rate-based opening for unit tests
+        failure_rate_threshold=1.0  # Disable rate-based opening for unit tests
     )
     return CircuitBreaker("test_service", config)
 
@@ -106,29 +75,27 @@
 def error_classifier():
     """Provide error classifier instance"""
     if not RESILIENCE_AVAILABLE:
-<<<<<<< HEAD
-        pytest.skip("Resilience system not available")
-=======
         pytest.skip("Resilience modules not available")
->>>>>>> fb7ffba5
     return ErrorClassifier()
 
 
 # ===== Mock External Dependencies =====
-
 
 @pytest.fixture
 def mock_requests(mocker):
     """Mock requests library for HTTP calls"""
-    mock_post = mocker.patch("requests.post")
-    mock_get = mocker.patch("requests.get")
-    return {"post": mock_post, "get": mock_get}
+    mock_post = mocker.patch('requests.post')
+    mock_get = mocker.patch('requests.get')
+    return {
+        'post': mock_post,
+        'get': mock_get
+    }
 
 
 @pytest.fixture
 def mock_database(mocker):
     """Mock database connection and session"""
-    mock_engine = mocker.patch("sqlalchemy.create_engine")
+    mock_engine = mocker.patch('sqlalchemy.create_engine')
     mock_session = MagicMock()
     mock_engine.return_value.SessionLocal.return_value = mock_session
     return mock_session
@@ -137,14 +104,20 @@
 @pytest.fixture
 def mock_gemini_api(mocker):
     """Mock Gemini API responses"""
-    mock_post = mocker.patch("requests.post")
+    mock_post = mocker.patch('requests.post')
 
     # Default successful response
     mock_response = Mock()
     mock_response.status_code = 200
     mock_response.json.return_value = {
-        "candidates": [{"content": {"parts": [{"text": '{"analysis_results": []}'}]}}],
-        "usage": {"totalTokenCount": 100},
+        "candidates": [{
+            "content": {
+                "parts": [{
+                    "text": '{"analysis_results": []}'
+                }]
+            }
+        }],
+        "usage": {"totalTokenCount": 100}
     }
     mock_post.return_value = mock_response
 
@@ -157,13 +130,12 @@
     mock_service = MagicMock()
     mock_service.users().messages().send().execute.return_value = {
         "id": "msg_12345",
-        "threadId": "thread_67890",
+        "threadId": "thread_67890"
     }
     return mock_service
 
 
 # ===== Test Error Scenarios =====
-
 
 @pytest.fixture
 def network_errors():
@@ -205,42 +177,34 @@
 
 # ===== Test Utilities =====
 
-
 @pytest.fixture
 def slow_operation():
     """Provide slow operation for timeout testing"""
-
     def operation(duration: float = 2.0):
         time.sleep(duration)
         return "completed"
-
     return operation
 
 
 @pytest.fixture
 def fast_operation():
     """Provide fast operation for timeout testing"""
-
     def operation():
         return "completed"
-
     return operation
 
 
 @pytest.fixture
 def failing_operation():
     """Provide operation that always fails"""
-
     def operation(error_type=Exception, error_message="Operation failed"):
         raise error_type(error_message)
-
     return operation
 
 
 @pytest.fixture
 def intermittent_operation():
     """Provide operation that fails N times then succeeds"""
-
     class IntermittentOp:
         def __init__(self, fail_times=2):
             self.fail_times = fail_times
@@ -257,35 +221,35 @@
 
 # ===== Test Markers =====
 
-
 def pytest_configure(config):
     """Configure custom pytest markers"""
-    config.addinivalue_line("markers", "unit: Unit tests for individual components")
+    config.addinivalue_line(
+        "markers", "unit: Unit tests for individual components"
+    )
     config.addinivalue_line(
         "markers", "integration: Integration tests across multiple components"
     )
-    config.addinivalue_line("markers", "performance: Performance and load tests")
+    config.addinivalue_line(
+        "markers", "performance: Performance and load tests"
+    )
     config.addinivalue_line(
         "markers", "chaos: Chaos engineering and failure scenario tests"
     )
-    config.addinivalue_line("markers", "slow: Tests that take more than 1 second")
+    config.addinivalue_line(
+        "markers", "slow: Tests that take more than 1 second"
+    )
     config.addinivalue_line(
         "markers", "requires_api: Tests that need external API access"
     )
 
 
 # ===== Cleanup Fixtures =====
-
 
 @pytest.fixture(autouse=True)
 def reset_resilience_state():
     """Reset resilience system state between tests"""
     yield
-<<<<<<< HEAD
-    # Reset timeout configuration (only if resilience system available)
-=======
     # Reset timeout configuration (only if resilience modules available)
->>>>>>> fb7ffba5
     if RESILIENCE_AVAILABLE and timeout_config:
         for op_type in timeout_config._timeouts:
             timeout_config.reset_timeout(op_type)
@@ -297,13 +261,11 @@
 def capture_logs(caplog):
     """Capture and provide log records"""
     import logging
-
     caplog.set_level(logging.INFO)
     return caplog
 
 
 # ===== Performance Testing Fixtures =====
-
 
 @pytest.fixture
 def benchmark_data():
@@ -311,7 +273,7 @@
     return {
         "baseline_latency_ms": 100,
         "target_overhead_percent": 5.0,
-        "sample_size": 1000,
+        "sample_size": 1000
     }
 
 
