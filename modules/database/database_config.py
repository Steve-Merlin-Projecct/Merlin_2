"""
<<<<<<< HEAD
Module: database_config.py
Purpose: Environment-aware database connection configuration with Docker detection
Created: 2024-09-12
Modified: 2025-10-21
Dependencies: None (standard library only)
Related: database_client.py, database_manager.py, docs/database-connection-guide.md
Description: Provides automatic Docker vs local environment detection and constructs
             appropriate PostgreSQL connection strings. Connection priority: DATABASE_URL
             (explicit) > individual components > localhost defaults. Detects Docker via
             DATABASE_HOST value, environment variables, or /.dockerenv file.
=======
Database Configuration Module

Provides environment-aware database connection configuration that automatically
detects whether the application is running in a Docker container, locally, or
on Digital Ocean App Platform, and constructs the appropriate PostgreSQL
connection string.

Environment Detection:
    - Digital Ocean: Uses DATABASE_URL with SSL requirement
    - Docker: Uses DATABASE_HOST (host.docker.internal or localhost) from container env
    - Local: Falls back to localhost connection

Connection Priority:
    1. Use DATABASE_URL if explicitly set (highest priority)
    2. Build from individual components (DATABASE_HOST, DATABASE_PORT, etc.)
    3. Fall back to localhost defaults
>>>>>>> 450fd79f
"""

import os
import logging


class DatabaseConfig:
    """
    Database configuration manager with environment detection.

    Automatically detects Docker vs local environment and provides
    the appropriate PostgreSQL connection string.

    Attributes:
        is_docker (bool): True if running in Docker container
        database_url (str): Constructed PostgreSQL connection URL
    """

    def __init__(self):
        """Initialize database configuration with environment detection."""
        self.is_digitalocean = self._detect_digitalocean_environment()
        self.is_docker = self._detect_docker_environment()
        self.database_url = self._build_connection_string()

        env_type = 'Digital Ocean' if self.is_digitalocean else ('Docker' if self.is_docker else 'Local')
        logging.info(f"Database config initialized - Environment: {env_type}")
        logging.info(f"Database URL: {self._safe_url_log()}")

    def _detect_digitalocean_environment(self) -> bool:
        """
        Detect if running on Digital Ocean App Platform.

        Checks for Digital Ocean-specific environment variables and indicators:
        - DEPLOYMENT_PLATFORM=digitalocean (explicit)
        - DO_APP_NAME (App Platform auto-injects this)
        - DATABASE_URL with digitalocean.com domain
        - FLASK_ENV=production + DATABASE_URL with SSL requirement

        Returns:
            bool: True if running on Digital Ocean, False otherwise
        """
        # Priority 1: Explicit deployment platform designation
        if os.environ.get('DEPLOYMENT_PLATFORM') == 'digitalocean':
            return True

        # Priority 2: Digital Ocean App Platform auto-injected variables
        if os.environ.get('DO_APP_NAME'):
            return True

        # Priority 3: Check for Digital Ocean managed database URL pattern
        db_url = os.environ.get('DATABASE_URL', '')
        if 'digitalocean.com' in db_url or 'db.ondigitalocean.com' in db_url:
            return True

        # Priority 4: Production environment with SSL-required database
        if (os.environ.get('FLASK_ENV') == 'production' and
            db_url and 'sslmode=require' in db_url):
            return True

        return False

    def _detect_docker_environment(self) -> bool:
        """
        Detect if running in Docker container.

        Checks multiple indicators in priority order:
        - DATABASE_HOST environment variable set to Docker-specific values
        - Both DATABASE_HOST and DATABASE_USER set (from devcontainer.json)
        - Presence of /.dockerenv file (final fallback)

        Returns:
            bool: True if running in Docker, False otherwise
        """
        # Priority 1: Check for Docker-specific environment variables
        db_host = os.environ.get('DATABASE_HOST', '')
        if db_host in ['host.docker.internal', 'docker.internal']:
            return True

        # Priority 2: Check if containerEnv variables are set (from devcontainer.json)
        # Both must be present to indicate Docker environment
        if os.environ.get('DATABASE_HOST') and os.environ.get('DATABASE_USER'):
            return True

        # Priority 3: Check for Docker-specific files (final fallback)
        # This is less reliable as it doesn't guarantee env vars are set
        if os.path.exists('/.dockerenv'):
            # Only return True if we have some database config
            if os.environ.get('DATABASE_HOST') or os.environ.get('DATABASE_PASSWORD'):
                return True

        return False

    def _build_connection_string(self) -> str:
        """
        Build PostgreSQL connection string based on environment.

        Priority order:
        1. DATABASE_URL (if explicitly set) - Digital Ocean uses this
        2. Individual components (DATABASE_HOST, DATABASE_PORT, etc.)
        3. Local fallback defaults

        Supports SSL/TLS for managed databases (e.g., DigitalOcean, AWS RDS).

        Returns:
            str: PostgreSQL connection URL

        Raises:
            ValueError: If required credentials are missing
        """
        # Priority 1: Use DATABASE_URL if explicitly set (Digital Ocean, Heroku, etc.)
        if os.environ.get('DATABASE_URL'):
            db_url = os.environ.get('DATABASE_URL')
            logging.info("Using DATABASE_URL from environment")

            # Digital Ocean managed databases require SSL
            # Ensure sslmode is set for production databases
            if self.is_digitalocean and 'sslmode' not in db_url:
                # Add SSL requirement for Digital Ocean managed databases
                separator = '&' if '?' in db_url else '?'
                db_url = f"{db_url}{separator}sslmode=require"
                logging.info("Added SSL requirement to Digital Ocean database URL")

            return db_url

        # Priority 2: Build from individual components
        if self.is_docker:
            # Docker environment - use container environment variables
            host = os.environ.get('DATABASE_HOST', 'localhost')
            port = os.environ.get('DATABASE_PORT', '5432')
            database = os.environ.get('DATABASE_NAME', 'local_Merlin_3')
            user = os.environ.get('DATABASE_USER', 'postgres')
            password = os.environ.get('DATABASE_PASSWORD') or os.environ.get('PGPASSWORD')

            logging.info(f"Building Docker connection string: {host}:{port}/{database}")
        else:
            # Local environment - fall back to .env or local defaults
            host = 'localhost'
            port = '5432'
            database = os.environ.get('DATABASE_NAME', 'local_Merlin_3')
            user = 'postgres'
            password = os.environ.get('PGPASSWORD')

            logging.info(f"Building local connection string: {host}:{port}/{database}")

        # Validate required credentials
        if not password:
            raise ValueError(
                "Database password not found. Set PGPASSWORD or DATABASE_PASSWORD "
                "in environment variables or .env file"
            )

<<<<<<< HEAD
        # Construct base PostgreSQL URL
        base_url = f"postgresql://{user}:{password}@{host}:{port}/{database}"

        # Add SSL parameters if configured (for managed databases)
        ssl_params = self._build_ssl_parameters()
        if ssl_params:
            base_url += f"?{ssl_params}"
            logging.info("SSL/TLS connection parameters added")

        return base_url

    def _build_ssl_parameters(self) -> str:
        """
        Build SSL/TLS connection parameters for managed databases.

        Checks for SSL-related environment variables and constructs appropriate
        connection parameters for services like DigitalOcean, AWS RDS, etc.

        Environment Variables:
            DATABASE_SSL_MODE: SSL mode (disable, allow, prefer, require, verify-ca, verify-full)
            DATABASE_SSL_CERT: Path to client certificate file
            DATABASE_SSL_KEY: Path to client key file
            DATABASE_SSL_ROOT_CERT: Path to root CA certificate

        Returns:
            str: URL-encoded SSL parameters or empty string if SSL not configured
        """
        from urllib.parse import urlencode

        ssl_config = {}

        # SSL mode (default to 'prefer' for compatibility, 'require' for managed databases)
        ssl_mode = os.environ.get('DATABASE_SSL_MODE')
        if ssl_mode:
            ssl_config['sslmode'] = ssl_mode
            logging.info(f"SSL mode: {ssl_mode}")

        # Client certificate (optional for mutual TLS)
        ssl_cert = os.environ.get('DATABASE_SSL_CERT')
        if ssl_cert:
            ssl_config['sslcert'] = ssl_cert

        # Client key (optional for mutual TLS)
        ssl_key = os.environ.get('DATABASE_SSL_KEY')
        if ssl_key:
            ssl_config['sslkey'] = ssl_key

        # Root CA certificate (for server verification)
        ssl_root_cert = os.environ.get('DATABASE_SSL_ROOT_CERT')
        if ssl_root_cert:
            ssl_config['sslrootcert'] = ssl_root_cert
            logging.info(f"Using CA certificate: {ssl_root_cert}")

        return urlencode(ssl_config) if ssl_config else ""
=======
        # Construct PostgreSQL URL
        connection_url = f"postgresql://{user}:{password}@{host}:{port}/{database}"

        # Add SSL for production environments (Digital Ocean requires it)
        if self.is_digitalocean or os.environ.get('FLASK_ENV') == 'production':
            connection_url += "?sslmode=require"
            logging.info("Added SSL requirement for production database")

        return connection_url
>>>>>>> 450fd79f

    def _safe_url_log(self) -> str:
        """
        Create safe version of database URL for logging (password masked).

        Returns:
            str: Database URL with password replaced by asterisks
        """
        if not self.database_url:
            return "Not configured"

        # Mask password in URL for logging
        import re
        safe_url = re.sub(
            r'(://[^:]+:)([^@]+)(@)',
            r'\1****\3',
            self.database_url
        )
        return safe_url

    def get_connection_url(self) -> str:
        """
        Get the database connection URL.

        Returns:
            str: PostgreSQL connection URL
        """
        return self.database_url

    def get_connection_params(self) -> dict:
        """
        Get individual connection parameters as dictionary.

        Useful for applications that need separate host, port, etc.

        Returns:
            dict: Connection parameters (host, port, database, user, password)
        """
        import re

        # Parse URL: postgresql://user:password@host:port/database
        pattern = r'postgresql://([^:]+):([^@]+)@([^:]+):(\d+)/(.+)'
        match = re.match(pattern, self.database_url)

        if not match:
            raise ValueError("Invalid database URL format")

        user, password, host, port, database = match.groups()

        return {
            'user': user,
            'password': password,
            'host': host,
            'port': int(port),
            'database': database
        }


# Singleton instance
_config_instance = None

def get_database_config() -> DatabaseConfig:
    """
    Get singleton instance of database configuration.

    Returns:
        DatabaseConfig: Singleton configuration instance
    """
    global _config_instance
    if _config_instance is None:
        _config_instance = DatabaseConfig()
    return _config_instance<|MERGE_RESOLUTION|>--- conflicted
+++ resolved
@@ -1,5 +1,4 @@
 """
-<<<<<<< HEAD
 Module: database_config.py
 Purpose: Environment-aware database connection configuration with Docker detection
 Created: 2024-09-12
@@ -10,24 +9,6 @@
              appropriate PostgreSQL connection strings. Connection priority: DATABASE_URL
              (explicit) > individual components > localhost defaults. Detects Docker via
              DATABASE_HOST value, environment variables, or /.dockerenv file.
-=======
-Database Configuration Module
-
-Provides environment-aware database connection configuration that automatically
-detects whether the application is running in a Docker container, locally, or
-on Digital Ocean App Platform, and constructs the appropriate PostgreSQL
-connection string.
-
-Environment Detection:
-    - Digital Ocean: Uses DATABASE_URL with SSL requirement
-    - Docker: Uses DATABASE_HOST (host.docker.internal or localhost) from container env
-    - Local: Falls back to localhost connection
-
-Connection Priority:
-    1. Use DATABASE_URL if explicitly set (highest priority)
-    2. Build from individual components (DATABASE_HOST, DATABASE_PORT, etc.)
-    3. Fall back to localhost defaults
->>>>>>> 450fd79f
 """
 
 import os
@@ -179,7 +160,6 @@
                 "in environment variables or .env file"
             )
 
-<<<<<<< HEAD
         # Construct base PostgreSQL URL
         base_url = f"postgresql://{user}:{password}@{host}:{port}/{database}"
 
@@ -234,17 +214,6 @@
             logging.info(f"Using CA certificate: {ssl_root_cert}")
 
         return urlencode(ssl_config) if ssl_config else ""
-=======
-        # Construct PostgreSQL URL
-        connection_url = f"postgresql://{user}:{password}@{host}:{port}/{database}"
-
-        # Add SSL for production environments (Digital Ocean requires it)
-        if self.is_digitalocean or os.environ.get('FLASK_ENV') == 'production':
-            connection_url += "?sslmode=require"
-            logging.info("Added SSL requirement for production database")
-
-        return connection_url
->>>>>>> 450fd79f
 
     def _safe_url_log(self) -> str:
         """
