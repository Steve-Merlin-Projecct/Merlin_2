#!/usr/bin/env python3
"""
Document Generation Routes Blueprint

Provides REST API endpoints for generating resumes and cover letters using the
template-based document generation system.
"""

import os
import logging
import json
from datetime import datetime
from flask import Blueprint, request, jsonify, send_file, Response
from modules.content.document_generation.document_generator import DocumentGenerator
<<<<<<< HEAD
from modules.storage import ReplitStorageCompatibilityClient as Client
=======
from modules.storage import get_storage_backend
>>>>>>> bbd63dcc

# Set up logging
logger = logging.getLogger(__name__)

# Create blueprint for document generation routes
document_bp = Blueprint("document", __name__)

# Initialize document generator
doc_generator = DocumentGenerator()

<<<<<<< HEAD
# Initialize storage client for downloads
try:
    storage_client = Client()
    logger.info("Document routes connected to storage backend")
=======
# Initialize storage backend for downloads
try:
    storage_client = get_storage_backend()
    logger.info(f"Document routes connected to storage backend: {storage_client.backend_name}")
>>>>>>> bbd63dcc
except Exception as e:
    logger.error(f"Failed to initialize storage client: {str(e)}")
    storage_client = None


@document_bp.route("/resume", methods=["POST"])
def generate_resume():
    """
    Generate a professional resume document

    Expected JSON payload:
    {
        "personal": {
            "full_name": "Steve Glen",
            "phone": "(780) 555-0123",
            "email": "1234.s.t.e.v.e.glen@gmail.com",
            "address": "Edmonton, AB, Canada"
        },
        "professional_summary": "Text summary...",
        "experience": [...],
        "education": [...],
        "skills": {...},
        "target_position": "Marketing Manager"
    }
    """
    try:
        logger.info("Resume generation request received")

        # Validate content type
        if not request.is_json:
            return jsonify({"success": False, "error": "Invalid content type - JSON expected"}), 400

        # Parse JSON payload
        resume_data = request.get_json()
        if not resume_data:
            return jsonify({"success": False, "error": "Empty payload - no resume data received"}), 400

        logger.info("Resume data received, generating document...")

        # Prepare template data for document generator
        template_data = {
            "document_type": "resume",
            "full_name": resume_data.get("personal", {}).get("full_name", "Steve Glen"),
            "phone": resume_data.get("personal", {}).get("phone", "(780) 555-0123"),
            "email": resume_data.get("personal", {}).get("email", "1234.s.t.e.v.e.glen@gmail.com"),
            "address": resume_data.get("personal", {}).get("address", "Edmonton, AB, Canada"),
            "linkedin": resume_data.get("personal", {}).get("linkedin", ""),
            "website": resume_data.get("personal", {}).get("website", ""),
            "professional_summary": resume_data.get("professional_summary", ""),
            "experience": resume_data.get("experience", []),
            "education": resume_data.get("education", []),
            "skills": resume_data.get("skills", {}),
            "target_position": resume_data.get("target_position", "Marketing Manager"),
            "generation_date": datetime.now().strftime("%Y-%m-%d"),
        }

        # Generate document using template system
        result = doc_generator.generate_document(data=template_data, document_type="resume")

        if result.get("success"):
            logger.info(f"Resume generated successfully: {result.get('filename')}")
            return (
                jsonify(
                    {
                        "success": True,
                        "message": "Resume generated successfully",
                        "filename": result.get("filename"),
                        "file_path": result.get("file_path"),
                        "download_url": f"/download/{result.get('filename')}",
                        "timestamp": datetime.now().isoformat(),
                    }
                ),
                200,
            )
        else:
            logger.error(f"Resume generation failed: {result.get('error')}")
            return (
                jsonify({"success": False, "error": result.get("error", "Unknown error during resume generation")}),
                500,
            )

    except Exception as e:
        logger.error(f"Resume generation exception: {str(e)}")
        return jsonify({"success": False, "error": f"Resume generation failed: {str(e)}"}), 500


@document_bp.route("/cover-letter", methods=["POST"])
def generate_cover_letter():
    """
    Generate a professional cover letter document

    Expected JSON payload:
    {
        "personal": {
            "full_name": "Steve Glen",
            "phone": "(780) 555-0123",
            "email": "1234.s.t.e.v.e.glen@gmail.com",
            "address": "Edmonton, AB, Canada"
        },
        "recipient": {
            "name": "Hiring Manager",
            "title": "Hiring Manager",
            "company": "Company Name"
        },
        "position": {
            "title": "Marketing Manager",
            "reference": "Job ID: XXX"
        },
        "content": {
            "opening_paragraph": "...",
            "body_paragraphs": ["...", "...", "..."],
            "closing_paragraph": "..."
        },
        "date": "2025-07-23"
    }
    """
    try:
        logger.info("Cover letter generation request received")

        # Validate content type
        if not request.is_json:
            return jsonify({"success": False, "error": "Invalid content type - JSON expected"}), 400

        # Parse JSON payload
        cover_letter_data = request.get_json()
        if not cover_letter_data:
            return jsonify({"success": False, "error": "Empty payload - no cover letter data received"}), 400

        logger.info("Cover letter data received, generating document...")

        # Prepare template data for document generator
        template_data = {
            "document_type": "cover_letter",
            "full_name": cover_letter_data.get("personal", {}).get("full_name", "Steve Glen"),
            "phone": cover_letter_data.get("personal", {}).get("phone", "(780) 555-0123"),
            "email": cover_letter_data.get("personal", {}).get("email", "1234.s.t.e.v.e.glen@gmail.com"),
            "address": cover_letter_data.get("personal", {}).get("address", "Edmonton, AB, Canada"),
            "recipient_name": cover_letter_data.get("recipient", {}).get("name", "Hiring Manager"),
            "recipient_title": cover_letter_data.get("recipient", {}).get("title", "Hiring Manager"),
            "company_name": cover_letter_data.get("recipient", {}).get("company", "Company Name"),
            "position_title": cover_letter_data.get("position", {}).get("title", "Marketing Manager"),
            "position_reference": cover_letter_data.get("position", {}).get("reference", ""),
            "opening_paragraph": cover_letter_data.get("content", {}).get("opening_paragraph", ""),
            "body_paragraphs": cover_letter_data.get("content", {}).get("body_paragraphs", []),
            "closing_paragraph": cover_letter_data.get("content", {}).get("closing_paragraph", ""),
            "date": cover_letter_data.get("date", datetime.now().strftime("%Y-%m-%d")),
            "generation_date": datetime.now().strftime("%Y-%m-%d"),
        }

        # Generate document using template system
        result = doc_generator.generate_document(data=template_data, document_type="cover_letter")

        if result.get("success"):
            logger.info(f"Cover letter generated successfully: {result.get('filename')}")
            return (
                jsonify(
                    {
                        "success": True,
                        "message": "Cover letter generated successfully",
                        "filename": result.get("filename"),
                        "file_path": result.get("file_path"),
                        "download_url": f"/download/{result.get('filename')}",
                        "timestamp": datetime.now().isoformat(),
                    }
                ),
                200,
            )
        else:
            logger.error(f"Cover letter generation failed: {result.get('error')}")
            return (
                jsonify(
                    {"success": False, "error": result.get("error", "Unknown error during cover letter generation")}
                ),
                500,
            )

    except Exception as e:
        logger.error(f"Cover letter generation exception: {str(e)}")
        return jsonify({"success": False, "error": f"Cover letter generation failed: {str(e)}"}), 500


@document_bp.route("/download/<filename>")
def download_file(filename):
    """
    Download generated document files

    Args:
        filename (str): Name of the file to download

    Returns:
        File download response or error message
    """
    try:
        logger.info(f"Download request for file: {filename}")

        # Security: Validate filename to prevent path traversal
        if not filename or ".." in filename or "/" in filename or "\\" in filename:
            return jsonify({"success": False, "error": "Invalid filename"}), 400

        # Try downloading from storage backend
        if storage_client:
            try:
                # Retrieve file content from storage backend
                file_data = storage_client.get(filename)

                # Determine content type based on file extension
                content_type = "application/vnd.openxmlformats-officedocument.wordprocessingml.document"
                if filename.endswith(".pdf"):
                    content_type = "application/pdf"
                elif filename.endswith(".txt"):
                    content_type = "text/plain"

                # Create response with proper headers
                response = Response(
                    file_data,
                    content_type=content_type,
                    headers={
                        "Content-Disposition": f'attachment; filename="{filename}"',
                        "Content-Length": str(len(file_data)),
                    },
                )

                logger.info(f"File downloaded successfully from storage: {filename}")
                return response

            except FileNotFoundError:
                logger.warning(f"File not found in storage backend: {filename}")
                # Fall back to local storage directory
            except Exception as storage_error:
                logger.warning(f"Storage backend download failed: {storage_error}")
                # Fall back to local storage directory

        # Fallback to local storage
        local_path = os.path.join("storage", filename)
        if os.path.exists(local_path):
            logger.info(f"File downloaded from local storage: {filename}")
            return send_file(local_path, as_attachment=True, download_name=filename)
        else:
            logger.error(f"File not found: {filename}")
            return jsonify({"success": False, "error": "File not found"}), 404

    except Exception as e:
        logger.error(f"Download error: {str(e)}")
        return jsonify({"success": False, "error": f"Download failed: {str(e)}"}), 500


@document_bp.route("/test", methods=["GET", "POST"])
def test_endpoint():
    """
    Test endpoint for document generation system
    """
    if request.method == "GET":
        return jsonify(
            {
                "status": "Document generation system operational",
                "endpoints": {
                    "resume": "/resume - POST: Generate resume document",
                    "cover_letter": "/cover-letter - POST: Generate cover letter document",
                    "download": "/download/<filename> - GET: Download generated files",
                },
                "timestamp": datetime.now().isoformat(),
            }
        )

    elif request.method == "POST":
        # Simple test document generation
        test_data = {
            "document_type": "test",
            "title": "Test Document",
            "content": "This is a test document generated from the document generation API.",
            "author": "Steve Glen",
            "date": datetime.now().strftime("%Y-%m-%d"),
        }

        try:
            result = doc_generator.generate_document(data=test_data, document_type="test")

            return jsonify(
                {
                    "success": True,
                    "message": "Test document generated",
                    "result": result,
                    "timestamp": datetime.now().isoformat(),
                }
            )

        except Exception as e:
            return (
                jsonify(
                    {
                        "success": False,
                        "error": f"Test generation failed: {str(e)}",
                        "timestamp": datetime.now().isoformat(),
                    }
                ),
                500,
            )<|MERGE_RESOLUTION|>--- conflicted
+++ resolved
@@ -12,11 +12,7 @@
 from datetime import datetime
 from flask import Blueprint, request, jsonify, send_file, Response
 from modules.content.document_generation.document_generator import DocumentGenerator
-<<<<<<< HEAD
-from modules.storage import ReplitStorageCompatibilityClient as Client
-=======
 from modules.storage import get_storage_backend
->>>>>>> bbd63dcc
 
 # Set up logging
 logger = logging.getLogger(__name__)
@@ -27,17 +23,10 @@
 # Initialize document generator
 doc_generator = DocumentGenerator()
 
-<<<<<<< HEAD
-# Initialize storage client for downloads
-try:
-    storage_client = Client()
-    logger.info("Document routes connected to storage backend")
-=======
 # Initialize storage backend for downloads
 try:
     storage_client = get_storage_backend()
     logger.info(f"Document routes connected to storage backend: {storage_client.backend_name}")
->>>>>>> bbd63dcc
 except Exception as e:
     logger.error(f"Failed to initialize storage client: {str(e)}")
     storage_client = None
