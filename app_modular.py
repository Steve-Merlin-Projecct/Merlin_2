--- conflicted
+++ resolved
@@ -97,7 +97,6 @@
 except ImportError as e:
     logger.warning(f"Could not register Copywriting Evaluator API: {e}")
 
-<<<<<<< HEAD
 # Register Analytics API
 try:
     from modules.analytics.engagement_analytics_api import engagement_analytics_bp
@@ -105,7 +104,7 @@
     logger.info("Analytics API registered successfully")
 except ImportError as e:
     logger.warning(f"Could not register Analytics API: {e}")
-=======
+
 # Register Sentence Variation API
 try:
     from modules.content.sentence_variation_api import sentence_variation_bp
@@ -113,7 +112,6 @@
     logger.info("Sentence Variation API registered successfully")
 except ImportError as e:
     logger.warning(f"Could not register Sentence Variation API: {e}")
->>>>>>> bf936248
 
 # Document Generation API is already registered above via document_bp from modules.document_routes
 logger.info("Document Generation API already registered via document_bp")
